﻿// <copyright>Copyright (c) 2014 SpryMedia Ltd - All Rights Reserved</copyright>
//
// <summary>
// DataTables and Editor request model
// </summary>
using System;
using System.Collections.Generic;
using System.Linq;
using System.Globalization;
#if NETCOREAPP
using Microsoft.AspNetCore.Http;
using Microsoft.Extensions.Primitives;
#endif

namespace DataTables
{
    /// <summary>
    /// Representation of a DataTables or Editor request. This can be any form
    /// of request from the two libraries, including a standard DataTables get,
    /// a server-side processing request, or an Editor create, edit or delete
    /// command.
    /// </summary>
    public class DtRequest
    {
        /* * * * * * * * * * * * * * * * * * * * * * * * * * * * * * * * * * * *
         * Static methods
         */

        /// <summary>
        /// Convert HTTP request data, in the standard HTTP parameter form
        /// submitted by jQuery into a generic dictionary of string / object
        /// pairs so the data can easily be accessed in .NET.
        ///
        /// This static method is generic and not specific to the DtRequest. It
        /// may be used for other data formats as well.
        /// 
        /// Note that currently this does not support nested arrays or objects in arrays
        /// </summary>
        /// <param name="dataIn">Collection of HTTP parameters sent by the client-side</param>
        /// <param name="cultureStr">Culture for locale specific conversions</param>
        /// <returns>Dictionary with the data and values contained. These may contain nested lists and dictionaries.</returns>
        public static Dictionary<string, object> HttpData(IEnumerable<KeyValuePair<string, string>> dataIn, string cultureStr = null)
        {
            var dataOut = new Dictionary<string, object>();
            CultureInfo culture = null;
            
            if (cultureStr != null) {
                culture = CultureInfo.CreateSpecificCulture(cultureStr);
            }

            if (dataIn != null)
            {
                foreach (var pair in dataIn)
                {
                    var value = _HttpConv(pair.Value, culture);

                    if (pair.Key.Contains("["))
                    {
                        var keys = pair.Key.Split(new[] {'['});
                        var innerDic = dataOut;
                        string key;

                        for (int i = 0, ien = keys.Count() - 1; i < ien; i++)
                        {
                            key = keys[i].TrimEnd(new[] {']'});
                            if (key == "")
                            {
                                // If the key is empty it is an array index value
                                key = innerDic.Count().ToString();
                            }

                            if (!innerDic.ContainsKey(key))
                            {
                                innerDic.Add(key, new Dictionary<string, object>());
                            }
                            innerDic = innerDic[key] as Dictionary<string, object>;
                        }

                        key = keys.Last().TrimEnd(new[] {']'});
                        if (key == "")
                        {
                            key = innerDic.Count().ToString();
                        }

                        innerDic.Add(key, value);
                    }
                    else
                    {
                        dataOut.Add(pair.Key, value);
                    }
                }
            }

            return dataOut;
        }



        /* * * * * * * * * * * * * * * * * * * * * * * * * * * * * * * * * * * *
         * Public parameters
         */

        /// <summary>
        /// Type of request this instance contains the data for
        /// </summary>
        public RequestTypes RequestType;

        /// <summary>
        /// Request type values
        /// </summary>
        public enum RequestTypes
        {
            /// <summary>
            /// DataTables standard get for client-side processing
            /// </summary>
            DataTablesGet,

            /// <summary>
            /// DataTables server-side processing request
            /// </summary>
            DataTablesSsp,

            /// <summary>
            /// Editor create request
            /// </summary>
            EditorCreate,

            /// <summary>
            /// Editor edit request
            /// </summary>
            EditorEdit,

            /// <summary>
            /// Editor remove request
            /// </summary>
            EditorRemove,

            /// <summary>
            /// Editor file upload request
            /// </summary>
            EditorUpload
        };

        /* Server-side processing parameters */

        /// <summary>
        /// DataTables draw counter for server-side processing
        /// </summary>
        public int Draw;

        /// <summary>
        /// DataTables record start pointer for server-side processing
        /// </summary>
        public int Start;

        /// <summary>
        /// DataTables page length parameter for server-side processing
        /// </summary>
        public int Length;

        /// <summary>
        /// Search information for server-side processing
        /// </summary>
        public SearchT Search = new SearchT();

        /// <summary>
        /// Column ordering information for server-side processing
        /// </summary>
        public List<OrderT> Order = new List<OrderT>();

        /// <summary>
        /// Column information for server-side processing
        /// </summary>
        public List<ColumnT> Columns = new List<ColumnT>();


        /* Editor parameters */

        /// <summary>
        /// Editor action request
        /// </summary>
        public string Action;

        /// <summary>
        /// Dictionary of data sent by Editor (may contain nested data)
        /// </summary>
        public Dictionary<string, object> Data;

        /// <summary>
        /// Information for searchPanes
        /// </summary>
        public Dictionary<string, string[]> searchPanes = new Dictionary<string, string[]>();

        /// <summary>
        /// Information for searchPanes_null
        /// </summary>
        public Dictionary<string, bool[]> searchPanes_null = new Dictionary<string, bool[]>();

        /// <summary>
        /// The last searchpane when dealing with cascade or viewTotal
        /// </summary>
        public String searchPanesLast = null;

        /// <summary>
        /// Information for searchBuilder
        /// </summary>
        public SearchBuilderDetails searchBuilder = new SearchBuilderDetails();

        /// <summary>
        /// List of ids for Editor to operate on
        /// </summary>
        public List<string> Ids = new List<string>();

        /// <summary>
        /// Upload field name
        /// </summary>
        public string UploadField;

        /* * * * * * * * * * * * * * * * * * * * * * * * * * * * * * * * * * * *
         * Constructor
         */

#if NETCOREAPP
        public DtRequest(IEnumerable<KeyValuePair<String, StringValues>> rawHttp, string culture=null)
        {
            var raw = rawHttp.ToDictionary(x => x.Key, x => x.Value.ToString());
            _Build(raw, culture);
        }
#endif

        /// <summary>
        /// Convert an HTTP request submitted by the client-side into a
        /// DtRequest object
        /// </summary>
        /// <param name="rawHttp">Data from the client-side</param>
        public DtRequest(IEnumerable<KeyValuePair<string, string>> rawHttp, string culture=null)
        {
            _Build(rawHttp, culture);
        }



        /* * * * * * * * * * * * * * * * * * * * * * * * * * * * * * * * * * * *
         * Private functions
         */
        private static object _HttpConv(string dataIn, CultureInfo culture)
        {
            // Boolean
            if (dataIn == "true")
            {
                return true;
            }
            if (dataIn == "false")
            {
                return false;
            }

            // Numeric looking data, but with leading zero
            if (dataIn.Length > 1 && (dataIn.IndexOf('0') == 0 || dataIn.IndexOf('-') == dataIn.Length-1 || dataIn.IndexOf(',') != -1 || dataIn.IndexOf('+') == 0))
			{
                return dataIn;
            }

			int test;
			var res = Int32.TryParse(dataIn, out test);
            if (res)
			{
				return test;
			}

			decimal testDec;
			var resDec = culture != null
                ? Decimal.TryParse(dataIn, NumberStyles.AllowDecimalPoint, culture, out testDec)
                : Decimal.TryParse(dataIn, out testDec);
			if (resDec)
			{
				return testDec;
			}

            return dataIn;
        }
        
        private void _Build(IEnumerable<KeyValuePair<string, string>> rawHttp, string culture)
        {
            var http = HttpData(rawHttp, culture);

            if (http.ContainsKey("action"))
            {
                // Editor request
                Action = http["action"] as string;

                if (Action == "create")
                {
                    RequestType = RequestTypes.EditorCreate;
                    Data = http["data"] as Dictionary<string, object>;
                }
                else if (Action == "edit")
                {
                    RequestType = RequestTypes.EditorEdit;
                    Data = http["data"] as Dictionary<string, object>;
                }
                else if (Action == "remove")
                {
                    RequestType = RequestTypes.EditorRemove;
                    Data = http["data"] as Dictionary<string, object>;
                }
                else if (Action == "upload")
                {
                    RequestType = RequestTypes.EditorUpload;

                    UploadField = http["uploadField"] as string;
                }
            }
            else if (http.ContainsKey("draw"))
            {
                // DataTables server-side processing get request
                RequestType = RequestTypes.DataTablesSsp;

                var search = http["search"] as Dictionary<string, object>;

                Draw = (int)http["draw"];
                Start = (int)http["start"];
                Length = (int)http["length"];
                Search = new SearchT
                {
                    Value = search["value"].ToString(),
                    Regex = (Boolean)search["regex"]
                };

                if (http.ContainsKey("order"))
                {
                    foreach (var item in http["order"] as Dictionary<string, object>)
                    {
                        var order = item.Value as Dictionary<string, object>;

                        Order.Add(new OrderT
                        {
                            Column = (int)order["column"],
                            Dir = order["dir"].ToString()
                        });
                    }
                }

                foreach (var item in http["columns"] as Dictionary<string, object>)
                {
                    var column = item.Value as Dictionary<string, object>;
                    var colSearch = column["search"] as Dictionary<string, object>;
                    Columns.Add(new ColumnT
                    {
                        // TODO
                        Name = column["name"].ToString(),
                        Data = column["data"].ToString(),
                        Searchable = (Boolean)column["searchable"],
                        Orderable = (Boolean)column["orderable"],
                        Search = new SearchT
                        {
                            Value = colSearch["value"].ToString(),
                            Regex = (Boolean)colSearch["regex"],
                        }
                    });
                }

                // SearchPanes
                if(http.ContainsKey("searchPanes")){
                        // Get the column names
                        Dictionary<string, object> httpSP = (Dictionary<string, object>) http["searchPanes"];
                        List<string> keyList = new List<string>(httpSP.Keys);

                        foreach(var key in keyList){
                            Dictionary<string, object> httpSPKey = (Dictionary<string, object>)httpSP[key];
                            List<string> keykeyList = new List<string>(httpSPKey.Keys);
                            string[] values = new string[keykeyList.Count()];
                            int count = 0;
                            foreach(var keykey in keykeyList){
                                values[count] = httpSPKey[keykey].ToString();
                                count++;
                            }

                            // Don't add multiple selections for one column
                            if(!searchPanes.ContainsKey(key)){
                                searchPanes.Add(key, values);
                            }
                            
                        }
                }

                // SearchPanes_null
                if(http.ContainsKey("searchPanes_null")){
                        // Get the column names
                        Dictionary<string, object> httpSP = (Dictionary<string, object>) http["searchPanes_null"];
                        List<string> keyList = new List<string>(httpSP.Keys);

                        foreach(var key in keyList){
                            Dictionary<string, object> httpSPKey = (Dictionary<string, object>)httpSP[key];
                            List<string> keykeyList = new List<string>(httpSPKey.Keys);
                            bool[] values = new bool[keykeyList.Count()];
                            int count = 0;
                            foreach(var keykey in keykeyList){
                                if(httpSPKey[keykey] is bool) {
                                    values[count] = (bool) httpSPKey[keykey];
                                    count++;
                                }
                            }

                            // Don't add multiple selections for one column
                            if(!searchPanes_null.ContainsKey(key)){
                                searchPanes_null.Add(key, values);
                            }
                            
                        }
                }
<<<<<<< HEAD

=======
                // searchPanesLast
                if(http.ContainsKey("searchPanesLast")) {
                    searchPanesLast = (string)http["searchPanesLast"];
                }
>>>>>>> 135a2f6c
                //SearchBuilder
                if(http.ContainsKey("searchBuilder") && !(http["searchBuilder"] is String)){
                    searchBuilder = searchBuilderParse((Dictionary<String, object>)http["searchBuilder"]);
                }
            }
            else
            {
                // DataTables get request
                RequestType = RequestTypes.DataTablesGet;
            }
        }

        private SearchBuilderDetails searchBuilderParse(Dictionary<String, object> data) {
            var sb = new SearchBuilderDetails();
            // If the logic key is present then it must be a group and different parsing needs to occur
            if(data.ContainsKey("logic")) {
                sb.logic = (string)data["logic"];
                var criteria = (Dictionary<string, object>) data["criteria"];
                var keyList = new List<string>(criteria.Keys);

                foreach(var key in keyList) {
                    // Specifically the items in this group also need to be parsed
                    sb.criteria.Add( searchBuilderParse((Dictionary<string, object>)criteria[key]));
                }
            }
            // Otherwise if all of the values required to cause a search are present then make a criteria
            else if(data.ContainsKey("condition") && data.ContainsKey("origData")) {
                sb.condition = (String)data["condition"];
                sb.data = (String)data["data"];
                sb.origData = (String)data["origData"];
                sb.value1 = data.ContainsKey("value1") ? (String)data["value1"].ToString() : "";
                sb.value2 = data.ContainsKey("value2") ? (String)data["value2"].ToString() : "";
                sb.type = (String)data["type"];
            }

            return sb;
        }



        /* * * * * * * * * * * * * * * * * * * * * * * * * * * * * * * * * * * *
         * Nested classes
         */

        /// <summary>
        /// Search class for server-side processing nested data
        /// </summary>
        public class SearchT
        {
            /// <summary>
            /// Search value
            /// </summary>
            public string Value;

            /// <summary>
            /// Regex flag
            /// </summary>
            public Boolean Regex;
        }

        /// <summary>
        /// Order class for server-side processing nested data
        /// </summary>
        public class OrderT
        {
            /// <summary>
            /// Column index
            /// </summary>
            public int Column;

            /// <summary>
            /// Ordering direction
            /// </summary>
            public string Dir;
        }

        /// <summary>
        /// Column class for server-side processing nested data
        /// </summary>
        public class ColumnT
        {
            /// <summary>
            /// Column data source property
            /// </summary>
            public string Data;

            /// <summary>
            /// Column name
            /// </summary>
            public string Name;

            /// <summary>
            /// Searchable flag
            /// </summary>
            public Boolean Searchable;

            /// <summary>
            /// Orderable flag
            /// </summary>
            public Boolean Orderable;

            /// <summary>
            /// Search term
            /// </summary>
            public SearchT Search;
        }
    }
}
<|MERGE_RESOLUTION|>--- conflicted
+++ resolved
@@ -1,527 +1,523 @@
-﻿// <copyright>Copyright (c) 2014 SpryMedia Ltd - All Rights Reserved</copyright>
-//
-// <summary>
-// DataTables and Editor request model
-// </summary>
-using System;
-using System.Collections.Generic;
-using System.Linq;
-using System.Globalization;
-#if NETCOREAPP
-using Microsoft.AspNetCore.Http;
-using Microsoft.Extensions.Primitives;
-#endif
-
-namespace DataTables
-{
-    /// <summary>
-    /// Representation of a DataTables or Editor request. This can be any form
-    /// of request from the two libraries, including a standard DataTables get,
-    /// a server-side processing request, or an Editor create, edit or delete
-    /// command.
-    /// </summary>
-    public class DtRequest
-    {
-        /* * * * * * * * * * * * * * * * * * * * * * * * * * * * * * * * * * * *
-         * Static methods
-         */
-
-        /// <summary>
-        /// Convert HTTP request data, in the standard HTTP parameter form
-        /// submitted by jQuery into a generic dictionary of string / object
-        /// pairs so the data can easily be accessed in .NET.
-        ///
-        /// This static method is generic and not specific to the DtRequest. It
-        /// may be used for other data formats as well.
-        /// 
-        /// Note that currently this does not support nested arrays or objects in arrays
-        /// </summary>
-        /// <param name="dataIn">Collection of HTTP parameters sent by the client-side</param>
-        /// <param name="cultureStr">Culture for locale specific conversions</param>
-        /// <returns>Dictionary with the data and values contained. These may contain nested lists and dictionaries.</returns>
-        public static Dictionary<string, object> HttpData(IEnumerable<KeyValuePair<string, string>> dataIn, string cultureStr = null)
-        {
-            var dataOut = new Dictionary<string, object>();
-            CultureInfo culture = null;
-            
-            if (cultureStr != null) {
-                culture = CultureInfo.CreateSpecificCulture(cultureStr);
-            }
-
-            if (dataIn != null)
-            {
-                foreach (var pair in dataIn)
-                {
-                    var value = _HttpConv(pair.Value, culture);
-
-                    if (pair.Key.Contains("["))
-                    {
-                        var keys = pair.Key.Split(new[] {'['});
-                        var innerDic = dataOut;
-                        string key;
-
-                        for (int i = 0, ien = keys.Count() - 1; i < ien; i++)
-                        {
-                            key = keys[i].TrimEnd(new[] {']'});
-                            if (key == "")
-                            {
-                                // If the key is empty it is an array index value
-                                key = innerDic.Count().ToString();
-                            }
-
-                            if (!innerDic.ContainsKey(key))
-                            {
-                                innerDic.Add(key, new Dictionary<string, object>());
-                            }
-                            innerDic = innerDic[key] as Dictionary<string, object>;
-                        }
-
-                        key = keys.Last().TrimEnd(new[] {']'});
-                        if (key == "")
-                        {
-                            key = innerDic.Count().ToString();
-                        }
-
-                        innerDic.Add(key, value);
-                    }
-                    else
-                    {
-                        dataOut.Add(pair.Key, value);
-                    }
-                }
-            }
-
-            return dataOut;
-        }
-
-
-
-        /* * * * * * * * * * * * * * * * * * * * * * * * * * * * * * * * * * * *
-         * Public parameters
-         */
-
-        /// <summary>
-        /// Type of request this instance contains the data for
-        /// </summary>
-        public RequestTypes RequestType;
-
-        /// <summary>
-        /// Request type values
-        /// </summary>
-        public enum RequestTypes
-        {
-            /// <summary>
-            /// DataTables standard get for client-side processing
-            /// </summary>
-            DataTablesGet,
-
-            /// <summary>
-            /// DataTables server-side processing request
-            /// </summary>
-            DataTablesSsp,
-
-            /// <summary>
-            /// Editor create request
-            /// </summary>
-            EditorCreate,
-
-            /// <summary>
-            /// Editor edit request
-            /// </summary>
-            EditorEdit,
-
-            /// <summary>
-            /// Editor remove request
-            /// </summary>
-            EditorRemove,
-
-            /// <summary>
-            /// Editor file upload request
-            /// </summary>
-            EditorUpload
-        };
-
-        /* Server-side processing parameters */
-
-        /// <summary>
-        /// DataTables draw counter for server-side processing
-        /// </summary>
-        public int Draw;
-
-        /// <summary>
-        /// DataTables record start pointer for server-side processing
-        /// </summary>
-        public int Start;
-
-        /// <summary>
-        /// DataTables page length parameter for server-side processing
-        /// </summary>
-        public int Length;
-
-        /// <summary>
-        /// Search information for server-side processing
-        /// </summary>
-        public SearchT Search = new SearchT();
-
-        /// <summary>
-        /// Column ordering information for server-side processing
-        /// </summary>
-        public List<OrderT> Order = new List<OrderT>();
-
-        /// <summary>
-        /// Column information for server-side processing
-        /// </summary>
-        public List<ColumnT> Columns = new List<ColumnT>();
-
-
-        /* Editor parameters */
-
-        /// <summary>
-        /// Editor action request
-        /// </summary>
-        public string Action;
-
-        /// <summary>
-        /// Dictionary of data sent by Editor (may contain nested data)
-        /// </summary>
-        public Dictionary<string, object> Data;
-
-        /// <summary>
-        /// Information for searchPanes
-        /// </summary>
-        public Dictionary<string, string[]> searchPanes = new Dictionary<string, string[]>();
-
-        /// <summary>
-        /// Information for searchPanes_null
-        /// </summary>
-        public Dictionary<string, bool[]> searchPanes_null = new Dictionary<string, bool[]>();
-
-        /// <summary>
-        /// The last searchpane when dealing with cascade or viewTotal
-        /// </summary>
-        public String searchPanesLast = null;
-
-        /// <summary>
-        /// Information for searchBuilder
-        /// </summary>
-        public SearchBuilderDetails searchBuilder = new SearchBuilderDetails();
-
-        /// <summary>
-        /// List of ids for Editor to operate on
-        /// </summary>
-        public List<string> Ids = new List<string>();
-
-        /// <summary>
-        /// Upload field name
-        /// </summary>
-        public string UploadField;
-
-        /* * * * * * * * * * * * * * * * * * * * * * * * * * * * * * * * * * * *
-         * Constructor
-         */
-
-#if NETCOREAPP
-        public DtRequest(IEnumerable<KeyValuePair<String, StringValues>> rawHttp, string culture=null)
-        {
-            var raw = rawHttp.ToDictionary(x => x.Key, x => x.Value.ToString());
-            _Build(raw, culture);
-        }
-#endif
-
-        /// <summary>
-        /// Convert an HTTP request submitted by the client-side into a
-        /// DtRequest object
-        /// </summary>
-        /// <param name="rawHttp">Data from the client-side</param>
-        public DtRequest(IEnumerable<KeyValuePair<string, string>> rawHttp, string culture=null)
-        {
-            _Build(rawHttp, culture);
-        }
-
-
-
-        /* * * * * * * * * * * * * * * * * * * * * * * * * * * * * * * * * * * *
-         * Private functions
-         */
-        private static object _HttpConv(string dataIn, CultureInfo culture)
-        {
-            // Boolean
-            if (dataIn == "true")
-            {
-                return true;
-            }
-            if (dataIn == "false")
-            {
-                return false;
-            }
-
-            // Numeric looking data, but with leading zero
-            if (dataIn.Length > 1 && (dataIn.IndexOf('0') == 0 || dataIn.IndexOf('-') == dataIn.Length-1 || dataIn.IndexOf(',') != -1 || dataIn.IndexOf('+') == 0))
-			{
-                return dataIn;
-            }
-
-			int test;
-			var res = Int32.TryParse(dataIn, out test);
-            if (res)
-			{
-				return test;
-			}
-
-			decimal testDec;
-			var resDec = culture != null
-                ? Decimal.TryParse(dataIn, NumberStyles.AllowDecimalPoint, culture, out testDec)
-                : Decimal.TryParse(dataIn, out testDec);
-			if (resDec)
-			{
-				return testDec;
-			}
-
-            return dataIn;
-        }
-        
-        private void _Build(IEnumerable<KeyValuePair<string, string>> rawHttp, string culture)
-        {
-            var http = HttpData(rawHttp, culture);
-
-            if (http.ContainsKey("action"))
-            {
-                // Editor request
-                Action = http["action"] as string;
-
-                if (Action == "create")
-                {
-                    RequestType = RequestTypes.EditorCreate;
-                    Data = http["data"] as Dictionary<string, object>;
-                }
-                else if (Action == "edit")
-                {
-                    RequestType = RequestTypes.EditorEdit;
-                    Data = http["data"] as Dictionary<string, object>;
-                }
-                else if (Action == "remove")
-                {
-                    RequestType = RequestTypes.EditorRemove;
-                    Data = http["data"] as Dictionary<string, object>;
-                }
-                else if (Action == "upload")
-                {
-                    RequestType = RequestTypes.EditorUpload;
-
-                    UploadField = http["uploadField"] as string;
-                }
-            }
-            else if (http.ContainsKey("draw"))
-            {
-                // DataTables server-side processing get request
-                RequestType = RequestTypes.DataTablesSsp;
-
-                var search = http["search"] as Dictionary<string, object>;
-
-                Draw = (int)http["draw"];
-                Start = (int)http["start"];
-                Length = (int)http["length"];
-                Search = new SearchT
-                {
-                    Value = search["value"].ToString(),
-                    Regex = (Boolean)search["regex"]
-                };
-
-                if (http.ContainsKey("order"))
-                {
-                    foreach (var item in http["order"] as Dictionary<string, object>)
-                    {
-                        var order = item.Value as Dictionary<string, object>;
-
-                        Order.Add(new OrderT
-                        {
-                            Column = (int)order["column"],
-                            Dir = order["dir"].ToString()
-                        });
-                    }
-                }
-
-                foreach (var item in http["columns"] as Dictionary<string, object>)
-                {
-                    var column = item.Value as Dictionary<string, object>;
-                    var colSearch = column["search"] as Dictionary<string, object>;
-                    Columns.Add(new ColumnT
-                    {
-                        // TODO
-                        Name = column["name"].ToString(),
-                        Data = column["data"].ToString(),
-                        Searchable = (Boolean)column["searchable"],
-                        Orderable = (Boolean)column["orderable"],
-                        Search = new SearchT
-                        {
-                            Value = colSearch["value"].ToString(),
-                            Regex = (Boolean)colSearch["regex"],
-                        }
-                    });
-                }
-
-                // SearchPanes
-                if(http.ContainsKey("searchPanes")){
-                        // Get the column names
-                        Dictionary<string, object> httpSP = (Dictionary<string, object>) http["searchPanes"];
-                        List<string> keyList = new List<string>(httpSP.Keys);
-
-                        foreach(var key in keyList){
-                            Dictionary<string, object> httpSPKey = (Dictionary<string, object>)httpSP[key];
-                            List<string> keykeyList = new List<string>(httpSPKey.Keys);
-                            string[] values = new string[keykeyList.Count()];
-                            int count = 0;
-                            foreach(var keykey in keykeyList){
-                                values[count] = httpSPKey[keykey].ToString();
-                                count++;
-                            }
-
-                            // Don't add multiple selections for one column
-                            if(!searchPanes.ContainsKey(key)){
-                                searchPanes.Add(key, values);
-                            }
-                            
-                        }
-                }
-
-                // SearchPanes_null
-                if(http.ContainsKey("searchPanes_null")){
-                        // Get the column names
-                        Dictionary<string, object> httpSP = (Dictionary<string, object>) http["searchPanes_null"];
-                        List<string> keyList = new List<string>(httpSP.Keys);
-
-                        foreach(var key in keyList){
-                            Dictionary<string, object> httpSPKey = (Dictionary<string, object>)httpSP[key];
-                            List<string> keykeyList = new List<string>(httpSPKey.Keys);
-                            bool[] values = new bool[keykeyList.Count()];
-                            int count = 0;
-                            foreach(var keykey in keykeyList){
-                                if(httpSPKey[keykey] is bool) {
-                                    values[count] = (bool) httpSPKey[keykey];
-                                    count++;
-                                }
-                            }
-
-                            // Don't add multiple selections for one column
-                            if(!searchPanes_null.ContainsKey(key)){
-                                searchPanes_null.Add(key, values);
-                            }
-                            
-                        }
-                }
-<<<<<<< HEAD
-
-=======
-                // searchPanesLast
-                if(http.ContainsKey("searchPanesLast")) {
-                    searchPanesLast = (string)http["searchPanesLast"];
-                }
->>>>>>> 135a2f6c
-                //SearchBuilder
-                if(http.ContainsKey("searchBuilder") && !(http["searchBuilder"] is String)){
-                    searchBuilder = searchBuilderParse((Dictionary<String, object>)http["searchBuilder"]);
-                }
-            }
-            else
-            {
-                // DataTables get request
-                RequestType = RequestTypes.DataTablesGet;
-            }
-        }
-
-        private SearchBuilderDetails searchBuilderParse(Dictionary<String, object> data) {
-            var sb = new SearchBuilderDetails();
-            // If the logic key is present then it must be a group and different parsing needs to occur
-            if(data.ContainsKey("logic")) {
-                sb.logic = (string)data["logic"];
-                var criteria = (Dictionary<string, object>) data["criteria"];
-                var keyList = new List<string>(criteria.Keys);
-
-                foreach(var key in keyList) {
-                    // Specifically the items in this group also need to be parsed
-                    sb.criteria.Add( searchBuilderParse((Dictionary<string, object>)criteria[key]));
-                }
-            }
-            // Otherwise if all of the values required to cause a search are present then make a criteria
-            else if(data.ContainsKey("condition") && data.ContainsKey("origData")) {
-                sb.condition = (String)data["condition"];
-                sb.data = (String)data["data"];
-                sb.origData = (String)data["origData"];
-                sb.value1 = data.ContainsKey("value1") ? (String)data["value1"].ToString() : "";
-                sb.value2 = data.ContainsKey("value2") ? (String)data["value2"].ToString() : "";
-                sb.type = (String)data["type"];
-            }
-
-            return sb;
-        }
-
-
-
-        /* * * * * * * * * * * * * * * * * * * * * * * * * * * * * * * * * * * *
-         * Nested classes
-         */
-
-        /// <summary>
-        /// Search class for server-side processing nested data
-        /// </summary>
-        public class SearchT
-        {
-            /// <summary>
-            /// Search value
-            /// </summary>
-            public string Value;
-
-            /// <summary>
-            /// Regex flag
-            /// </summary>
-            public Boolean Regex;
-        }
-
-        /// <summary>
-        /// Order class for server-side processing nested data
-        /// </summary>
-        public class OrderT
-        {
-            /// <summary>
-            /// Column index
-            /// </summary>
-            public int Column;
-
-            /// <summary>
-            /// Ordering direction
-            /// </summary>
-            public string Dir;
-        }
-
-        /// <summary>
-        /// Column class for server-side processing nested data
-        /// </summary>
-        public class ColumnT
-        {
-            /// <summary>
-            /// Column data source property
-            /// </summary>
-            public string Data;
-
-            /// <summary>
-            /// Column name
-            /// </summary>
-            public string Name;
-
-            /// <summary>
-            /// Searchable flag
-            /// </summary>
-            public Boolean Searchable;
-
-            /// <summary>
-            /// Orderable flag
-            /// </summary>
-            public Boolean Orderable;
-
-            /// <summary>
-            /// Search term
-            /// </summary>
-            public SearchT Search;
-        }
-    }
-}
+﻿// <copyright>Copyright (c) 2014 SpryMedia Ltd - All Rights Reserved</copyright>
+//
+// <summary>
+// DataTables and Editor request model
+// </summary>
+using System;
+using System.Collections.Generic;
+using System.Linq;
+using System.Globalization;
+#if NETCOREAPP
+using Microsoft.AspNetCore.Http;
+using Microsoft.Extensions.Primitives;
+#endif
+
+namespace DataTables
+{
+    /// <summary>
+    /// Representation of a DataTables or Editor request. This can be any form
+    /// of request from the two libraries, including a standard DataTables get,
+    /// a server-side processing request, or an Editor create, edit or delete
+    /// command.
+    /// </summary>
+    public class DtRequest
+    {
+        /* * * * * * * * * * * * * * * * * * * * * * * * * * * * * * * * * * * *
+         * Static methods
+         */
+
+        /// <summary>
+        /// Convert HTTP request data, in the standard HTTP parameter form
+        /// submitted by jQuery into a generic dictionary of string / object
+        /// pairs so the data can easily be accessed in .NET.
+        ///
+        /// This static method is generic and not specific to the DtRequest. It
+        /// may be used for other data formats as well.
+        /// 
+        /// Note that currently this does not support nested arrays or objects in arrays
+        /// </summary>
+        /// <param name="dataIn">Collection of HTTP parameters sent by the client-side</param>
+        /// <param name="cultureStr">Culture for locale specific conversions</param>
+        /// <returns>Dictionary with the data and values contained. These may contain nested lists and dictionaries.</returns>
+        public static Dictionary<string, object> HttpData(IEnumerable<KeyValuePair<string, string>> dataIn, string cultureStr = null)
+        {
+            var dataOut = new Dictionary<string, object>();
+            CultureInfo culture = null;
+            
+            if (cultureStr != null) {
+                culture = CultureInfo.CreateSpecificCulture(cultureStr);
+            }
+
+            if (dataIn != null)
+            {
+                foreach (var pair in dataIn)
+                {
+                    var value = _HttpConv(pair.Value, culture);
+
+                    if (pair.Key.Contains("["))
+                    {
+                        var keys = pair.Key.Split(new[] {'['});
+                        var innerDic = dataOut;
+                        string key;
+
+                        for (int i = 0, ien = keys.Count() - 1; i < ien; i++)
+                        {
+                            key = keys[i].TrimEnd(new[] {']'});
+                            if (key == "")
+                            {
+                                // If the key is empty it is an array index value
+                                key = innerDic.Count().ToString();
+                            }
+
+                            if (!innerDic.ContainsKey(key))
+                            {
+                                innerDic.Add(key, new Dictionary<string, object>());
+                            }
+                            innerDic = innerDic[key] as Dictionary<string, object>;
+                        }
+
+                        key = keys.Last().TrimEnd(new[] {']'});
+                        if (key == "")
+                        {
+                            key = innerDic.Count().ToString();
+                        }
+
+                        innerDic.Add(key, value);
+                    }
+                    else
+                    {
+                        dataOut.Add(pair.Key, value);
+                    }
+                }
+            }
+
+            return dataOut;
+        }
+
+
+
+        /* * * * * * * * * * * * * * * * * * * * * * * * * * * * * * * * * * * *
+         * Public parameters
+         */
+
+        /// <summary>
+        /// Type of request this instance contains the data for
+        /// </summary>
+        public RequestTypes RequestType;
+
+        /// <summary>
+        /// Request type values
+        /// </summary>
+        public enum RequestTypes
+        {
+            /// <summary>
+            /// DataTables standard get for client-side processing
+            /// </summary>
+            DataTablesGet,
+
+            /// <summary>
+            /// DataTables server-side processing request
+            /// </summary>
+            DataTablesSsp,
+
+            /// <summary>
+            /// Editor create request
+            /// </summary>
+            EditorCreate,
+
+            /// <summary>
+            /// Editor edit request
+            /// </summary>
+            EditorEdit,
+
+            /// <summary>
+            /// Editor remove request
+            /// </summary>
+            EditorRemove,
+
+            /// <summary>
+            /// Editor file upload request
+            /// </summary>
+            EditorUpload
+        };
+
+        /* Server-side processing parameters */
+
+        /// <summary>
+        /// DataTables draw counter for server-side processing
+        /// </summary>
+        public int Draw;
+
+        /// <summary>
+        /// DataTables record start pointer for server-side processing
+        /// </summary>
+        public int Start;
+
+        /// <summary>
+        /// DataTables page length parameter for server-side processing
+        /// </summary>
+        public int Length;
+
+        /// <summary>
+        /// Search information for server-side processing
+        /// </summary>
+        public SearchT Search = new SearchT();
+
+        /// <summary>
+        /// Column ordering information for server-side processing
+        /// </summary>
+        public List<OrderT> Order = new List<OrderT>();
+
+        /// <summary>
+        /// Column information for server-side processing
+        /// </summary>
+        public List<ColumnT> Columns = new List<ColumnT>();
+
+
+        /* Editor parameters */
+
+        /// <summary>
+        /// Editor action request
+        /// </summary>
+        public string Action;
+
+        /// <summary>
+        /// Dictionary of data sent by Editor (may contain nested data)
+        /// </summary>
+        public Dictionary<string, object> Data;
+
+        /// <summary>
+        /// Information for searchPanes
+        /// </summary>
+        public Dictionary<string, string[]> searchPanes = new Dictionary<string, string[]>();
+
+        /// <summary>
+        /// Information for searchPanes_null
+        /// </summary>
+        public Dictionary<string, bool[]> searchPanes_null = new Dictionary<string, bool[]>();
+
+        /// <summary>
+        /// The last searchpane when dealing with cascade or viewTotal
+        /// </summary>
+        public String searchPanesLast = null;
+
+        /// <summary>
+        /// Information for searchBuilder
+        /// </summary>
+        public SearchBuilderDetails searchBuilder = new SearchBuilderDetails();
+
+        /// <summary>
+        /// List of ids for Editor to operate on
+        /// </summary>
+        public List<string> Ids = new List<string>();
+
+        /// <summary>
+        /// Upload field name
+        /// </summary>
+        public string UploadField;
+
+        /* * * * * * * * * * * * * * * * * * * * * * * * * * * * * * * * * * * *
+         * Constructor
+         */
+
+#if NETCOREAPP
+        public DtRequest(IEnumerable<KeyValuePair<String, StringValues>> rawHttp, string culture=null)
+        {
+            var raw = rawHttp.ToDictionary(x => x.Key, x => x.Value.ToString());
+            _Build(raw, culture);
+        }
+#endif
+
+        /// <summary>
+        /// Convert an HTTP request submitted by the client-side into a
+        /// DtRequest object
+        /// </summary>
+        /// <param name="rawHttp">Data from the client-side</param>
+        public DtRequest(IEnumerable<KeyValuePair<string, string>> rawHttp, string culture=null)
+        {
+            _Build(rawHttp, culture);
+        }
+
+
+
+        /* * * * * * * * * * * * * * * * * * * * * * * * * * * * * * * * * * * *
+         * Private functions
+         */
+        private static object _HttpConv(string dataIn, CultureInfo culture)
+        {
+            // Boolean
+            if (dataIn == "true")
+            {
+                return true;
+            }
+            if (dataIn == "false")
+            {
+                return false;
+            }
+
+            // Numeric looking data, but with leading zero
+            if (dataIn.Length > 1 && (dataIn.IndexOf('0') == 0 || dataIn.IndexOf('-') == dataIn.Length-1 || dataIn.IndexOf(',') != -1 || dataIn.IndexOf('+') == 0))
+			{
+                return dataIn;
+            }
+
+			int test;
+			var res = Int32.TryParse(dataIn, out test);
+            if (res)
+			{
+				return test;
+			}
+
+			decimal testDec;
+			var resDec = culture != null
+                ? Decimal.TryParse(dataIn, NumberStyles.AllowDecimalPoint, culture, out testDec)
+                : Decimal.TryParse(dataIn, out testDec);
+			if (resDec)
+			{
+				return testDec;
+			}
+
+            return dataIn;
+        }
+        
+        private void _Build(IEnumerable<KeyValuePair<string, string>> rawHttp, string culture)
+        {
+            var http = HttpData(rawHttp, culture);
+
+            if (http.ContainsKey("action"))
+            {
+                // Editor request
+                Action = http["action"] as string;
+
+                if (Action == "create")
+                {
+                    RequestType = RequestTypes.EditorCreate;
+                    Data = http["data"] as Dictionary<string, object>;
+                }
+                else if (Action == "edit")
+                {
+                    RequestType = RequestTypes.EditorEdit;
+                    Data = http["data"] as Dictionary<string, object>;
+                }
+                else if (Action == "remove")
+                {
+                    RequestType = RequestTypes.EditorRemove;
+                    Data = http["data"] as Dictionary<string, object>;
+                }
+                else if (Action == "upload")
+                {
+                    RequestType = RequestTypes.EditorUpload;
+
+                    UploadField = http["uploadField"] as string;
+                }
+            }
+            else if (http.ContainsKey("draw"))
+            {
+                // DataTables server-side processing get request
+                RequestType = RequestTypes.DataTablesSsp;
+
+                var search = http["search"] as Dictionary<string, object>;
+
+                Draw = (int)http["draw"];
+                Start = (int)http["start"];
+                Length = (int)http["length"];
+                Search = new SearchT
+                {
+                    Value = search["value"].ToString(),
+                    Regex = (Boolean)search["regex"]
+                };
+
+                if (http.ContainsKey("order"))
+                {
+                    foreach (var item in http["order"] as Dictionary<string, object>)
+                    {
+                        var order = item.Value as Dictionary<string, object>;
+
+                        Order.Add(new OrderT
+                        {
+                            Column = (int)order["column"],
+                            Dir = order["dir"].ToString()
+                        });
+                    }
+                }
+
+                foreach (var item in http["columns"] as Dictionary<string, object>)
+                {
+                    var column = item.Value as Dictionary<string, object>;
+                    var colSearch = column["search"] as Dictionary<string, object>;
+                    Columns.Add(new ColumnT
+                    {
+                        // TODO
+                        Name = column["name"].ToString(),
+                        Data = column["data"].ToString(),
+                        Searchable = (Boolean)column["searchable"],
+                        Orderable = (Boolean)column["orderable"],
+                        Search = new SearchT
+                        {
+                            Value = colSearch["value"].ToString(),
+                            Regex = (Boolean)colSearch["regex"],
+                        }
+                    });
+                }
+
+                // SearchPanes
+                if(http.ContainsKey("searchPanes")){
+                        // Get the column names
+                        Dictionary<string, object> httpSP = (Dictionary<string, object>) http["searchPanes"];
+                        List<string> keyList = new List<string>(httpSP.Keys);
+
+                        foreach(var key in keyList){
+                            Dictionary<string, object> httpSPKey = (Dictionary<string, object>)httpSP[key];
+                            List<string> keykeyList = new List<string>(httpSPKey.Keys);
+                            string[] values = new string[keykeyList.Count()];
+                            int count = 0;
+                            foreach(var keykey in keykeyList){
+                                values[count] = httpSPKey[keykey].ToString();
+                                count++;
+                            }
+
+                            // Don't add multiple selections for one column
+                            if(!searchPanes.ContainsKey(key)){
+                                searchPanes.Add(key, values);
+                            }
+                            
+                        }
+                }
+
+                // SearchPanes_null
+                if(http.ContainsKey("searchPanes_null")){
+                        // Get the column names
+                        Dictionary<string, object> httpSP = (Dictionary<string, object>) http["searchPanes_null"];
+                        List<string> keyList = new List<string>(httpSP.Keys);
+
+                        foreach(var key in keyList){
+                            Dictionary<string, object> httpSPKey = (Dictionary<string, object>)httpSP[key];
+                            List<string> keykeyList = new List<string>(httpSPKey.Keys);
+                            bool[] values = new bool[keykeyList.Count()];
+                            int count = 0;
+                            foreach(var keykey in keykeyList){
+                                if(httpSPKey[keykey] is bool) {
+                                    values[count] = (bool) httpSPKey[keykey];
+                                    count++;
+                                }
+                            }
+
+                            // Don't add multiple selections for one column
+                            if(!searchPanes_null.ContainsKey(key)){
+                                searchPanes_null.Add(key, values);
+                            }
+                            
+                        }
+                }
+                // searchPanesLast
+                if(http.ContainsKey("searchPanesLast")) {
+                    searchPanesLast = (string)http["searchPanesLast"];
+                }
+                //SearchBuilder
+                if(http.ContainsKey("searchBuilder") && !(http["searchBuilder"] is String)){
+                    searchBuilder = searchBuilderParse((Dictionary<String, object>)http["searchBuilder"]);
+                }
+            }
+            else
+            {
+                // DataTables get request
+                RequestType = RequestTypes.DataTablesGet;
+            }
+        }
+
+        private SearchBuilderDetails searchBuilderParse(Dictionary<String, object> data) {
+            var sb = new SearchBuilderDetails();
+            // If the logic key is present then it must be a group and different parsing needs to occur
+            if(data.ContainsKey("logic")) {
+                sb.logic = (string)data["logic"];
+                var criteria = (Dictionary<string, object>) data["criteria"];
+                var keyList = new List<string>(criteria.Keys);
+
+                foreach(var key in keyList) {
+                    // Specifically the items in this group also need to be parsed
+                    sb.criteria.Add( searchBuilderParse((Dictionary<string, object>)criteria[key]));
+                }
+            }
+            // Otherwise if all of the values required to cause a search are present then make a criteria
+            else if(data.ContainsKey("condition") && data.ContainsKey("origData")) {
+                sb.condition = (String)data["condition"];
+                sb.data = (String)data["data"];
+                sb.origData = (String)data["origData"];
+                sb.value1 = data.ContainsKey("value1") ? (String)data["value1"].ToString() : "";
+                sb.value2 = data.ContainsKey("value2") ? (String)data["value2"].ToString() : "";
+                sb.type = (String)data["type"];
+            }
+
+            return sb;
+        }
+
+
+
+        /* * * * * * * * * * * * * * * * * * * * * * * * * * * * * * * * * * * *
+         * Nested classes
+         */
+
+        /// <summary>
+        /// Search class for server-side processing nested data
+        /// </summary>
+        public class SearchT
+        {
+            /// <summary>
+            /// Search value
+            /// </summary>
+            public string Value;
+
+            /// <summary>
+            /// Regex flag
+            /// </summary>
+            public Boolean Regex;
+        }
+
+        /// <summary>
+        /// Order class for server-side processing nested data
+        /// </summary>
+        public class OrderT
+        {
+            /// <summary>
+            /// Column index
+            /// </summary>
+            public int Column;
+
+            /// <summary>
+            /// Ordering direction
+            /// </summary>
+            public string Dir;
+        }
+
+        /// <summary>
+        /// Column class for server-side processing nested data
+        /// </summary>
+        public class ColumnT
+        {
+            /// <summary>
+            /// Column data source property
+            /// </summary>
+            public string Data;
+
+            /// <summary>
+            /// Column name
+            /// </summary>
+            public string Name;
+
+            /// <summary>
+            /// Searchable flag
+            /// </summary>
+            public Boolean Searchable;
+
+            /// <summary>
+            /// Orderable flag
+            /// </summary>
+            public Boolean Orderable;
+
+            /// <summary>
+            /// Search term
+            /// </summary>
+            public SearchT Search;
+        }
+    }
+}